import os

import torch
import torch.utils.data as data
from torchvision.datasets import CIFAR10
from torchvision.transforms import v2


<<<<<<< HEAD
@torch.no_grad()
=======
@torch.no_grad
>>>>>>> 025f4efe
def get_cifar_10(
    model_name: str, data_root_dir: str
) -> tuple[data.Dataset, data.Dataset]:
    model_name = model_name.lower()
    cifar_root_dir = os.path.join(data_root_dir, "cifar10")
    if model_name in ["alexnet", "lenet", "mlpnet", "resnet18", "resnet20"]:
        train_transforms = v2.Compose(
            [
                v2.RandomCrop(32),
                v2.RandomHorizontalFlip(p=0.5),
                v2.PILToTensor(),
                v2.ToDtype(torch.float32, scale=True),
                v2.Normalize(
                    mean=[0.4914, 0.4822, 0.4465], std=[0.2023, 0.1994, 0.2010]
                ),
                v2.RandomErasing(0.1),
                v2.ToPureTensor(),
            ]
        )
        test_transforms = v2.Compose(
            [
                v2.PILToTensor(),
                v2.ToDtype(torch.float32, scale=True),
                v2.Normalize(
                    mean=[0.4914, 0.4822, 0.4465], std=[0.2023, 0.1994, 0.2010]
                ),
                v2.ToPureTensor(),
            ]
        )
        train = CIFAR10(
            cifar_root_dir, train=True, download=True, transform=train_transforms
        )
        test = CIFAR10(
            cifar_root_dir, train=False, download=True, transform=test_transforms
        )
        return (train, test)
    raise NotImplementedError(f"CIFAR10 not available for {model_name}")<|MERGE_RESOLUTION|>--- conflicted
+++ resolved
@@ -6,11 +6,7 @@
 from torchvision.transforms import v2
 
 
-<<<<<<< HEAD
-@torch.no_grad()
-=======
 @torch.no_grad
->>>>>>> 025f4efe
 def get_cifar_10(
     model_name: str, data_root_dir: str
 ) -> tuple[data.Dataset, data.Dataset]:
