# autopep8: off
import os
import sys

sys.path.insert(0, os.path.abspath(os.path.join(os.path.dirname(__file__), "../")))

# autopep: on

import argparse
import shutil

from lightning.fabric import Fabric
import torch
import torch.multiprocessing as mp
import torch.nn as nn
import torch.optim as optim
from torchvision.transforms import v2

from causalpruner import (
    CausalWeightsTrainerConfig,
    Pruner,
    PrunerConfig,
    SGDPruner,
    SGDPrunerConfig,
)
from datasets import get_dataset
from lr_schedulers import LrSchedulerConfig
from models import get_model
from pruner.mag_pruner import (
    MagPruner,
    MagPrunerConfig,
)
from trainer import (
    DataConfig,
    EpochConfig,
    Trainer,
    TrainerConfig,
)


torch.set_float32_matmul_precision("medium")
torch.backends.cudnn.benchmark = True


def delete_dir_if_exists(dir: str):
    if os.path.exists(dir):
        shutil.rmtree(dir)


def get_prune_optimizer(name: str, model: nn.Module, lr: float) -> optim.Optimizer:
    name = name.lower()
    if name == "sgd":
        return optim.SGD(model.parameters(), lr=lr)
    raise NotImplementedError(f"{name} is not a supported Optimizier")


def get_train_optimizer(name: str, model: nn.Module, lr: float) -> optim.Optimizer:
    name = name.lower()
    if name == "adam":
        return optim.Adam(model.parameters(), lr=lr)
    elif name == "sgd":
        return optim.SGD(model.parameters(), lr=lr)
    elif name == "sgd_momentum":
        return optim.SGD(model.parameters(), lr=lr, momentum=0.9, weight_decay=5e-4)
    raise NotImplementedError(f"{name} is not a supported post-prune Optimizier")


def get_pruner(pruner_config: PrunerConfig) -> Pruner:
    if isinstance(pruner_config, SGDPrunerConfig):
        return SGDPruner(pruner_config)
    elif isinstance(pruner_config, MagPrunerConfig):
        return MagPruner(pruner_config)
    raise NotImplementedError(f"{type(pruner_config)} is not supported yet")


def get_collate_fn(mixup_alpha: float, cutmix_alpha: float, num_classes: int):
    transforms = []

    if mixup_alpha > 0:
        transforms.append(v2.MixUp(alpha=mixup_alpha, num_classes=num_classes))
    if cutmix_alpha > 0:
        transforms.append(v2.CutMix(alpha=cutmix_alpha, num_classes=num_classes))

    if len(transforms) == 0:
        return None

    return v2.RandomChoice(transforms)


def main(args):
    if args.verbose:
        print(args)
    prune = args.prune
    pruner = args.pruner
    model_name = args.model
    dataset_name = args.dataset
    prune_identifier = pruner if prune else "noprune"
    if prune_identifier == "causalpruner":
        iteration_id = (
            f"{args.num_prune_iterations}_"
            + f"{args.num_train_epochs_before_pruning}_"
            + f"{args.num_prune_epochs}"
        )
        alpha_id = f"{args.causal_pruner_l1_regularization_coeff}"
        prune_amount = f"{args.total_prune_amount}"
        prune_identifier += f"_{iteration_id}_{alpha_id}_{prune_amount}"
    elif prune_identifier == "magpruner":
        prune_identifier += f"_{args.total_prune_amount}"
    identifier = f"{model_name}_{dataset_name}_{prune_identifier}"
    suffix = args.suffix
    if suffix != "":
        identifier = f"{identifier}_{suffix}"
    checkpoint_dir = os.path.join(args.checkpoint_dir, identifier)
    tensorboard_dir = os.path.join(args.tensorboard_dir, identifier)
    if args.train_only:
        args.start_clean = False
    if args.start_clean:
        delete_dir_if_exists(checkpoint_dir)
        delete_dir_if_exists(tensorboard_dir)
    fabric = Fabric(
        devices=args.device_ids, accelerator="auto", precision=args.precision
    )
    fabric.launch()
    model = get_model(model_name, dataset_name, args.trained_checkpoint_dir)
    if args.compile_model:
        model = torch.compile(model)
    prune_optimizer = get_prune_optimizer(args.optimizer, model, args.lr)
    train_optimizer = get_train_optimizer(args.train_optimizer, model, args.train_lr)
    model, prune_optimizer, train_optimizer = fabric.setup(
        model, prune_optimizer, train_optimizer
    )
    train_dataset, test_dataset, num_classes = get_dataset(
        dataset_name,
        model_name,
        args.dataset_root_dir,
    )
    collate_fn = get_collate_fn(
        args.mixup_alpha, args.cutmix_alpha, num_classes=num_classes
    )
    world_size = fabric.world_size
    batch_size = args.batch_size // world_size
    batch_size_while_pruning = args.batch_size_while_pruning // world_size
    data_config = DataConfig(
        train_dataset=train_dataset,
        test_dataset=test_dataset,
        batch_size=batch_size,
        batch_size_while_pruning=batch_size_while_pruning,
        num_workers=args.num_dataset_workers,
        pin_memory=args.pin_memory,
        shuffle=args.shuffle_dataset,
        num_classes=num_classes,
        collate_fn=collate_fn,
    )
    epoch_config = EpochConfig(
        num_pre_prune_epochs=args.num_pre_prune_epochs if args.prune else 0,
        num_prune_iterations=args.num_prune_iterations if args.prune else 0,
        num_train_epochs_before_pruning=args.num_train_epochs_before_pruning
        if args.prune
        else 0,
        num_prune_epochs=args.num_prune_epochs if args.prune else 0,
        num_train_epochs=args.num_train_epochs,
        num_batches_in_epoch=args.num_batches_in_epoch,
        tqdm_update_frequency=args.tqdm_update_frequency,
    )
    lr_scheduler_config = LrSchedulerConfig(
        name=args.lr_scheduler,
        train_lr=args.train_lr,
        max_train_lr=args.max_train_lr,
        num_epochs=-1,
        num_batches=-1,
    )
    trainer_config = TrainerConfig(
        hparams=vars(args),
        fabric=fabric,
        model=model,
        prune_optimizer=prune_optimizer,
        train_optimizer=train_optimizer,
        data_config=data_config,
        epoch_config=epoch_config,
        tensorboard_dir=tensorboard_dir,
        checkpoint_dir=checkpoint_dir,
        lr_scheduler_config=lr_scheduler_config,
        verbose=args.verbose,
        train_only=args.train_only,
        model_to_load_for_training=args.model_to_load_for_training,
        model_to_save_after_training=args.model_to_save_after_training,
    )
    pruner = None
    if args.prune:
        total_prune_amount = args.total_prune_amount
        if args.pruner == "causalpruner":
            causal_weights_trainer_config = CausalWeightsTrainerConfig(
                fabric=fabric,
                init_lr=args.causal_pruner_init_lr,
                l1_regularization_coeff=args.causal_pruner_l1_regularization_coeff,
                initialization=args.causal_pruner_weights_initialization,
                prune_amount=total_prune_amount,
                max_iter=args.causal_pruner_max_iter,
                loss_tol=args.causal_pruner_loss_tol,
                num_iter_no_change=args.causal_pruner_num_iter_no_change,
                backend=args.causal_pruner_backend,
            )
            pruner_config = SGDPrunerConfig(
                fabric=fabric,
                model=model,
                pruner="SGDPruner",
                checkpoint_dir=checkpoint_dir,
                start_clean=args.start_clean,
                eval_after_epoch=args.eval_after_epoch,
                reset_weights=args.reset_weights_after_pruning,
                reset_params=args.reset_params_after_pruning,
                num_prune_iterations=args.num_prune_iterations,
                batch_size=args.causal_pruner_batch_size,
                verbose=args.verbose,
                num_dataloader_workers=args.num_causal_pruner_dataloader_workers,
                pin_memory=args.causal_pruner_pin_memory,
                threaded_checkpoint_writer=args.causal_pruner_threaded_checkpoint_writer,
                delete_checkpoint_dir_after_training=args.delete_checkpoint_dir_after_training,
                use_zscaling=args.causal_pruner_use_zscaling,
                trainer_config=causal_weights_trainer_config,
            )
        elif args.pruner == "magpruner":
            num_prune_iterations = args.num_prune_iterations
            prune_amount_per_iteration = 1 - (1 - total_prune_amount) ** (
                1 / num_prune_iterations
            )
            pruner_config = MagPrunerConfig(
                fabric=fabric,
                model=model,
                pruner="MagPruner",
                checkpoint_dir=checkpoint_dir,
                start_clean=args.start_clean,
                eval_after_epoch=args.eval_after_epoch,
                reset_weights=args.reset_weights_after_pruning,
                reset_params=args.reset_params_after_pruning,
                prune_amount=prune_amount_per_iteration,
                verbose=args.verbose,
            )
        pruner = get_pruner(pruner_config)
    trainer = Trainer(trainer_config, pruner)
    trainer.run()


def parse_args() -> argparse.Namespace:
    parser = argparse.ArgumentParser(description="Causal Pruning")

    parser.add_argument(
        "--device_ids",
        type=str,
        default="-1",
        help="The device id. Useful for multi device systems",
    )
    parser.add_argument(
        "--precision",
        type=str,
        default="32",
        choices=[
            "32",
            "16-mixed",
            "bf16-mixed",
            "16-true",
            "bf16-true",
            "transformer-engine",
        ],
    )
    parser.add_argument(
        "--suffix",
        type=str,
        default="",
        help="Suffix to be used for identifier. Not used if empty -- else adds `_{suffix}` to the identifier.",
    )
    # Model args
    parser.add_argument(
        "--model",
        type=str,
        choices=[
            "alexnet",
            "lenet",
            "mlpnet",
<<<<<<< HEAD
            "resnet18",
            "resnet20",
            "resnet50",
            "resnet50_untrained",
        ],
        default="lenet",
=======
            "mobilenet_trained",
            "mobilenet_untrained",
            "resnet18",
            "resnet20",
            "resnet50_torch",
            "resnet50_trained",
            "resnet50_untrained",
        ],
        default="mlpnet",
>>>>>>> 025f4efe
        help="Model name",
    )
    parser.add_argument(
        "--trained_checkpoint_dir",
        type=str,
        default="models/trained_checkpoints",
        help="Directory containing trained model checkpoints",
    )
    parser.add_argument(
        "--compile_model",
        action=argparse.BooleanOptionalAction,
        default=True,
        help="Compile the model for faster execution.",
    )
    parser.add_argument(
        "--num_train_epochs",
        type=int,
        default=300,
        help="Maximum number of epochs for train the model",
    )
    parser.add_argument(
        "--train_optimizer",
        type=str,
        default="sgd_momentum",
        help="Training Optimizer",
        choices=["adam", "sgd", "sgd_momentum"],
    )
    parser.add_argument(
        "--train_lr",
        type=float,
        default=0.1,
        help="Learning rate for the train optimizer",
    )
    parser.add_argument(
        "--max_train_lr",
        type=float,
        default=0.1,
        help="Maximum training learning rate to use with OneCycleLR",
    )
    parser.add_argument(
        "--lr_scheduler",
        type=str,
        default="cosineannealing",
        choices=["", "onecycle", "cosineannealing"],
        help="Use the LR scheduler when training",
    )
    parser.add_argument(
        "--train_only",
        action=argparse.BooleanOptionalAction,
        default=False,
        help="Only trains the model if set to true. i.e. doesn't do pre-pruning or pruning",
    )
    parser.add_argument(
        "--model_to_load_for_training",
        type=str,
        default="prune.final",
        help='Model id to load for training. The loaded path is "model.{model_to_load_for_training}.ckpt',
    )
    parser.add_argument(
        "--model_to_save_after_training",
        type=str,
        default="trained",
        help='Model id to save post training. The saved model path is "model.{model_to_save_after_training}.ckpt',
    )
    # Dataset args
    parser.add_argument(
        "--dataset",
        type=str,
<<<<<<< HEAD
        choices=["cifar10", "fashionmnist", "imagenet", "mnist", "tinyimagenet"],
=======
        choices=[
            "cifar10",
            "fashionmnist",
            "imagenet",
            "imagenet_memory",
            "mnist",
            "tinyimagenet",
        ],
>>>>>>> 025f4efe
        default="cifar10",
        help="Dataset name",
    )
    parser.add_argument(
        "--dataset_root_dir",
        type=str,
        default="../data",
        help="Directory to download datasets",
    )
    parser.add_argument(
        "--num_dataset_workers", type=int, default=8, help="Number of dataset workers"
    )
    parser.add_argument(
        "--pin_memory",
        action=argparse.BooleanOptionalAction,
        default=True,
        help="Pins memory to GPU when enabled.",
    )
    parser.add_argument(
        "--shuffle_dataset",
        action=argparse.BooleanOptionalAction,
        default=True,
        help="Whether to shuffle the train and test datasets",
    )
    parser.add_argument(
        "--mixup_alpha",
        type=float,
        default=-1,
        help="Mixup alpha for MixUp augmentations",
    )
    parser.add_argument(
        "--cutmix_alpha",
        type=float,
        default=-1,
        help="Mixup alpha for CutMix augmentations",
    )
    parser.add_argument("--batch_size", type=int, default=256, help="Batch size")
    # Dirs
    parser.add_argument(
        "--checkpoint_dir",
        type=str,
        default="../checkpoints",
        help="Checkpoint dir to write model weights and losses",
    )
    parser.add_argument(
        "--tensorboard_dir",
        type=str,
        default="../tensorboard",
        help="Directory to write tensorboard data",
    )
    # Pruner args
    parser.add_argument(
        "--prune",
        action=argparse.BooleanOptionalAction,
        default=True,
        help="Prunes the model and then trains it if set to true -- else just trains it until convergence",
    )
    parser.add_argument(
        "--num_pre_prune_epochs",
        type=int,
        default=10,
        help="Number of epochs for pretraining",
    )
    parser.add_argument(
        "--num_prune_iterations",
        type=int,
        default=10,
        help="Number of iterations to prune",
    )
    parser.add_argument(
        "--num_train_epochs_before_pruning",
        type=int,
        default=10,
        help="Number of epochs for training before pruning in each pruning iteration",
    )
    parser.add_argument(
        "--num_prune_epochs", type=int, default=1, help="Number of epochs for pruning"
    )
    parser.add_argument(
        "--num_batches_in_epoch",
        type=int,
        default=-1,
        help="Number of batches per epoch. Runs the entire epoch by default",
    )
    parser.add_argument(
        "--tqdm_update_frequency", type=int, default=1, help="tqdm update frequency."
    )
    parser.add_argument(
        "--optimizer", type=str, default="sgd", help="Optimizer", choices=["sgd"]
    )
    parser.add_argument(
        "--lr", type=float, default=1e-3, help="Prune optimizer learning rate"
    )
    parser.add_argument(
        "--eval_after_epoch",
        action=argparse.BooleanOptionalAction,
        default=True,
        help="Eval after each pruning epoch",
    )
    parser.add_argument(
        "--pruner",
        type=str,
        default="causalpruner",
        help="Method for pruning",
        choices=["causalpruner", "magpruner"],
    )
    parser.add_argument(
        "--reset_weights_after_pruning",
        action=argparse.BooleanOptionalAction,
        default=False,
        help="Reset weights to an earlier checkpoint after prune step if true.",
    )
    parser.add_argument(
        "--reset_params_after_pruning",
        action=argparse.BooleanOptionalAction,
        default=False,
        help="Reset params (like BatchNorm) to an earlier checkpoint after prune step if true.",
    )
    parser.add_argument(
        "--batch_size_while_pruning",
        type=int,
        default=256,
        help="Batch size while pruning",
    )
    parser.add_argument(
        "--causal_pruner_threaded_checkpoint_writer",
        action=argparse.BooleanOptionalAction,
        default=True,
        help="Controls if weights are written using a ThreadPoolExecutor",
    )
    parser.add_argument(
        "--start_clean",
        action=argparse.BooleanOptionalAction,
        default=True,
        help="Controls if the pruner deletes any existing directories when starting",
    )
    parser.add_argument(
        "--causal_pruner_init_lr",
        type=float,
        default=0.1,
        help="Learning rate for causal pruner",
    )
    parser.add_argument(
        "--causal_pruner_l1_regularization_coeff",
        type=float,
        default=1e-3,
        help="Causal Pruner L1 regularization coefficient",
    )
    parser.add_argument(
        "--causal_pruner_weights_initialization",
        type=str,
        default="zeros",
        choices=["zeros", "xavier_normal"],
        help="Causal Pruner model weights initialization scheme",
    )
    parser.add_argument(
        "--causal_pruner_max_iter",
        type=int,
        default=30,
        help="Maximum number of iterations to run causal pruner training",
    )
    parser.add_argument(
        "--causal_pruner_use_zscaling",
        action=argparse.BooleanOptionalAction,
        default=False,
        help="Controls whether causal pruner model uses zscaling or not",
    )
    parser.add_argument(
        "--causal_pruner_loss_tol",
        type=float,
        default=1e-7,
        help="Loss tolerance between current loss and best loss for early stopping",
    )
    parser.add_argument(
        "--causal_pruner_num_iter_no_change",
        type=int,
        default=2,
        help="Number of iterations with no loss improvement before declaring convergence",
    )
    parser.add_argument(
        "--causal_pruner_batch_size",
        type=int,
        default=16,
        help="Batch size for causal pruner training. Use -1 to use the entire dataset",
    )
    parser.add_argument(
        "--num_causal_pruner_dataloader_workers",
        type=int,
        default=4,
        help="Number of DataLoader workers to use while training prune weights",
    )
    parser.add_argument(
        "--causal_pruner_pin_memory",
        action=argparse.BooleanOptionalAction,
        default=False,
        help="Controls if the causal pruner dataloader uses pinned memory.",
    )
    parser.add_argument(
        "--delete_checkpoint_dir_after_training",
        action=argparse.BooleanOptionalAction,
        default=True,
        help="Deletes the checkpoint directory once params are trained. Used to save space.",
    )
    parser.add_argument(
        "--causal_pruner_backend",
        type=str,
        default="torch",
        choices=["sklearn", "torch"],
        help="Causal weights trainer backend",
    )
    parser.add_argument(
        "--total_prune_amount",
        type=float,
        default=0.9,
        help="Total prune anount after all the iterations",
    )
    parser.add_argument(
        "--verbose",
        action=argparse.BooleanOptionalAction,
        default=True,
        help="Output verbosity",
    )

    return parser.parse_args()


if __name__ == "__main__":
    mp.set_start_method("spawn")
    args = parse_args()
    main(args)<|MERGE_RESOLUTION|>--- conflicted
+++ resolved
@@ -277,14 +277,6 @@
             "alexnet",
             "lenet",
             "mlpnet",
-<<<<<<< HEAD
-            "resnet18",
-            "resnet20",
-            "resnet50",
-            "resnet50_untrained",
-        ],
-        default="lenet",
-=======
             "mobilenet_trained",
             "mobilenet_untrained",
             "resnet18",
@@ -294,7 +286,6 @@
             "resnet50_untrained",
         ],
         default="mlpnet",
->>>>>>> 025f4efe
         help="Model name",
     )
     parser.add_argument(
@@ -363,9 +354,6 @@
     parser.add_argument(
         "--dataset",
         type=str,
-<<<<<<< HEAD
-        choices=["cifar10", "fashionmnist", "imagenet", "mnist", "tinyimagenet"],
-=======
         choices=[
             "cifar10",
             "fashionmnist",
@@ -374,7 +362,6 @@
             "mnist",
             "tinyimagenet",
         ],
->>>>>>> 025f4efe
         default="cifar10",
         help="Dataset name",
     )
